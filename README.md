# qcon-microservices
Example online orders app composed of event-driven microservices. Built for QCon workshop.

This workshop will include:

- Create a Kafka cluster on Confluent Cloud
- Create topics, produce and consume events from commandline
- Using Kafka consumer and producer in a microservice to perform simple order validation.
- Implement a webservice that submits orders and uses "read-own-writes" pattern to show order status.
- Use Streams-to-Table join to send status updates by email.


## Preparation!

## Make sure you have the following:
- OSX or Linux
- Java 8
- Java development environment (Intellij recommended)
- Maven

### Please create cloud clusters for the workshop!

1. Login to https://confluent.cloud with username and password you received by email from QCon.
2. Create a new cluster! call it “lastname-firstname”, make sure you
use the smallest options, create it on Google Cloud Platform and use
us-centeral1 region. You'll be shown the cost for the cluster. Don't
worry about it - Confluent has been kind enough to sponsor the
clusters and you will not be charged.
3. Follow the on-screen instructions closely to install Confluent
Cloud CLI and initialize the CLI.
4. If you ran into issues, try to refer to the documentation here:
https://docs.confluent.io/current/quickstart/cloud-quickstart.html.
5. If you managed to create a cluster, follow Step 3 of the Quickstart
(https://docs.confluent.io/current/quickstart/cloud-quickstart.html)
to create a topic and produce/consume some events.

### In addition:
1. Please clone this repository
2. Run `mvn dependency:resolve` to get dependencies in advance. This will help with the network in the class.


## Outline

1. **Lesson 0:** Introduction to Kafka, topics and events:
    - What is Stream Processing?
    - Key concepts of Kafka Brokers, Connectors and Streams
2. **Lab 0:** 
    - Create a cluster in Confluent Cloud
    - Install the Confluent Cloud CLI
    - Create topic, produce and consume events from Cloud CLI
3. **Lesson 1:** Simple event validation:
    - Overview of our Architecture
    - "Hipster Stream Processing"
    - Producer and Consumer APIs
4. **Lab 1:** 
    - `git checkout lab1`
    - Create topic `ORDERS` with 3 partitions
    - Validate events and produce results to Kafka: Implement the TODO part of the OrderValidationService. Note that `validate()` method implements the specific validation rules.
    - Build the service :) using `mvn clean install`
    - Test the simple validation service: Either using `scripts/run_lab1.sh`, writing a unit test, or a different method.
    - **Extra credit:** How would you add multiple validators?
5. **Lesson 2:** CQRS-based web-service with Kafka Streams
    - Introduction to Kafka Streams
    - Introducing local materialized views
    - Interactive queries in Kafka Streams
    - Code review of web-service
6. **Lab 2:**
    - `git checkout lab2`
    - Run and experiment with web service:
        - Build the service :) using `mvn clean install`        
        - Use `scripts/run_lab2.sh` to experiment with the service. Running the script will start the Order service and validation service. Pressing any key will run few pre-canned `curl` commands that use the service. Another click will cause the services to exit.
    - Add "check for validation" endpoint: Implement the TODO part of the OrderService. Note that we already have a simple GET endpoint that gets any order, we need a new endpoint that only returns validated orders.
    - Use the same script from earlier to experiment with the new endpoint.
    - **Extra Credit:** How would you scale to multiple instances?
7. **Lesson 3** (if there is time): Simple email service
    - Stream-table join enrichment pattern
    - Global KTables
<<<<<<< HEAD
8. *Lab 3* (if there is time):
    - `git checkout lab3`
    - Implement Stream-table join: Implement the two functions required for the join (marked as TODO)
    - Test email service using the CustomerProducer and OrderProducer clases

=======
8. **Lab 3** (if there is time):
    - `git checkout lab3`
    - Implement Stream-table join: Implement the two functions required for the join (marked as TODO)
    - Test email service using the CustomerProducer and OrderProducer clases:
       - Build the service :) using `mvn clean install`  
       - Create a new topic `CUSTOMERS` for customer data
       - `scripts/run_lab3.sh` will run the data generators, validator and email service
       - You can write additional tests
>>>>>>> a66bfb88

<|MERGE_RESOLUTION|>--- conflicted
+++ resolved
@@ -75,13 +75,6 @@
 7. **Lesson 3** (if there is time): Simple email service
     - Stream-table join enrichment pattern
     - Global KTables
-<<<<<<< HEAD
-8. *Lab 3* (if there is time):
-    - `git checkout lab3`
-    - Implement Stream-table join: Implement the two functions required for the join (marked as TODO)
-    - Test email service using the CustomerProducer and OrderProducer clases
-
-=======
 8. **Lab 3** (if there is time):
     - `git checkout lab3`
     - Implement Stream-table join: Implement the two functions required for the join (marked as TODO)
@@ -90,5 +83,4 @@
        - Create a new topic `CUSTOMERS` for customer data
        - `scripts/run_lab3.sh` will run the data generators, validator and email service
        - You can write additional tests
->>>>>>> a66bfb88
 
