package io.confluent.qcon.orders.domain;

import io.confluent.qcon.orders.serde.JsonDeserializer;
import io.confluent.qcon.orders.serde.JsonSerializer;
import org.apache.kafka.common.serialization.Serde;
import org.apache.kafka.common.serialization.Serdes;

import java.util.HashMap;
import java.util.Map;

/**
 * A utility class that represents Topics and their various Serializers/Deserializers in a
 * convenient form.
 */
public class Schemas {

    public static class Topic<K, V> {

        private String name;
        private Serde<K> keySerde;
        private Serde<V> valueSerde;

        Topic(String name, Serde<K> keySerde, Serde<V> valueSerde) {
            this.name = name;
            this.keySerde = keySerde;
            this.valueSerde = valueSerde;
            Topics.ALL.put(name, this);
        }

        public Serde<K> keySerde() {
            return keySerde;
        }

        public Serde<V> valueSerde() {
            return valueSerde;
        }

        public String name() {
            return name;
        }

        public String toString() {
            return name;
        }
    }

    public static class Topics {

        public static final Map<String, Topic> ALL = new HashMap<>();

        static public final class OrderSerde extends Serdes.WrapperSerde<Order> {
            public OrderSerde() {
                super(new JsonSerializer<Order>(), new JsonDeserializer<Order>(Order.class));
            }
        }

<<<<<<< HEAD
        static public final class OrderValidationSerde extends Serdes.WrapperSerde<OrderValidation> {
            public OrderValidationSerde() {
                super(new JsonSerializer<OrderValidation>(), new JsonDeserializer<OrderValidation>(OrderValidation.class));
            }
        }

        static public final class CustomerSerde extends Serdes.WrapperSerde<Customer> {
            public CustomerSerde() {
                super(new JsonSerializer<Customer>(), new JsonDeserializer<Customer>(Customer.class));
            }
        }

        public static Topic<String, Order> ORDERS =
                new Topic<String, Order>("orders", Serdes.String(), new OrderSerde());

        public static Topic<String, OrderValidation> ORDER_VALIDATIONS =
                new Topic<String, OrderValidation>("order-validations", Serdes.String(), new OrderValidationSerde());

        public static Topic<String, Customer> CUSTOMERS =
                new Topic<String, Customer>("customers", Serdes.String(), new CustomerSerde());
=======
        public static Topic<String, Order> ORDERS =
                new Topic<String, Order>("orders", Serdes.String(), new OrderSerde());

>>>>>>> 3dd41907
    }
}<|MERGE_RESOLUTION|>--- conflicted
+++ resolved
@@ -54,13 +54,6 @@
             }
         }
 
-<<<<<<< HEAD
-        static public final class OrderValidationSerde extends Serdes.WrapperSerde<OrderValidation> {
-            public OrderValidationSerde() {
-                super(new JsonSerializer<OrderValidation>(), new JsonDeserializer<OrderValidation>(OrderValidation.class));
-            }
-        }
-
         static public final class CustomerSerde extends Serdes.WrapperSerde<Customer> {
             public CustomerSerde() {
                 super(new JsonSerializer<Customer>(), new JsonDeserializer<Customer>(Customer.class));
@@ -70,15 +63,8 @@
         public static Topic<String, Order> ORDERS =
                 new Topic<String, Order>("orders", Serdes.String(), new OrderSerde());
 
-        public static Topic<String, OrderValidation> ORDER_VALIDATIONS =
-                new Topic<String, OrderValidation>("order-validations", Serdes.String(), new OrderValidationSerde());
-
         public static Topic<String, Customer> CUSTOMERS =
                 new Topic<String, Customer>("customers", Serdes.String(), new CustomerSerde());
-=======
-        public static Topic<String, Order> ORDERS =
-                new Topic<String, Order>("orders", Serdes.String(), new OrderSerde());
 
->>>>>>> 3dd41907
     }
 }