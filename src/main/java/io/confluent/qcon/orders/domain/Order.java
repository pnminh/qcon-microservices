--- conflicted
+++ resolved
@@ -22,12 +22,6 @@
         this.price = price;
     }
 
-<<<<<<< HEAD
-
-
-
-=======
->>>>>>> 09ff28eb
     public OrderState getState() {
         return state;
     }
@@ -50,8 +44,6 @@
 
     public String getId() {
         return id;
-<<<<<<< HEAD
-=======
     }
 
     public void setId(String id) {
@@ -76,7 +68,6 @@
 
     public void setState(OrderState state) {
         this.state = state;
->>>>>>> 09ff28eb
     }
 
     @Override
@@ -121,30 +112,4 @@
         return result;
     }
 
-<<<<<<< HEAD
-    public void setId(String id) {
-        this.id = id;
-    }
-
-    public void setCustomerId(String customerId) {
-        this.customerId = customerId;
-    }
-
-    public void setState(OrderState state) {
-        this.state = state;
-    }
-
-    public void setProduct(Product product) {
-        this.product = product;
-    }
-
-    public void setQuantity(int quantity) {
-        this.quantity = quantity;
-    }
-
-    public void setPrice(double price) {
-        this.price = price;
-    }
-=======
->>>>>>> 09ff28eb
 }